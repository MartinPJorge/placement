--- conflicted
+++ resolved
@@ -49,11 +49,7 @@
     
     # set the CPU capabilities
     ampl.getParameter('resources').setValues({
-<<<<<<< HEAD
-        node: props[infra]
-=======
         props[infra.node_name_str]: props[infra.infra_node_capacity_str]
->>>>>>> 9df602ee
         for node,props in infra.nodes(data=True)
     })
 
